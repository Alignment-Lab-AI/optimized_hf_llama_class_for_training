--- conflicted
+++ resolved
@@ -20,14 +20,8 @@
 from transformers.utils import logging
 from transformers.models.llama.configuration_llama import LlamaConfig
 
-<<<<<<< HEAD
 from ..modules.rms_layernorm import create_norm, FusedRMSNorm
 from ..modules.rope_embedding import fast_rope_embedding
-=======
-from ..modules.unsloth.kernels.rms_layernorm import fast_rms_layernorm
-from ..modules.unsloth.kernels.rope_embedding import fast_rope_embedding, inplace_rope_embedding
-
->>>>>>> 89422faf
 from ..modules.fused_cross_entropy import FusedProjectionPlusCrossEntropyLoss, fused_cross_entropy
 
 logger = logging.get_logger(__name__)
@@ -410,14 +404,7 @@
 
         residual = hidden_states
 
-<<<<<<< HEAD
         hidden_states = self.input_layernorm(hidden_states)
-=======
-        if USE_BASELINE['layernorm']:
-            hidden_states = self.input_layernorm(hidden_states)
-        else:
-            hidden_states = fast_rms_layernorm(self.input_layernorm, hidden_states)
->>>>>>> 89422faf
 
         # Self Attention
         hidden_states, _, _ = self.self_attn(
@@ -431,14 +418,7 @@
         # Fully Connected
         residual = hidden_states
 
-<<<<<<< HEAD
         hidden_states = self.post_attention_layernorm(hidden_states)
-=======
-        if USE_BASELINE['layernorm']:
-            hidden_states = self.post_attention_layernorm(hidden_states)
-        else:
-            hidden_states = fast_rms_layernorm(self.post_attention_layernorm, hidden_states)
->>>>>>> 89422faf
 
         hidden_states = self.mlp(hidden_states)
         hidden_states = residual + hidden_states
@@ -661,14 +641,7 @@
                 if output_attentions:
                     all_self_attns += (layer_outputs[1],)
 
-<<<<<<< HEAD
         hidden_states = self.norm(hidden_states)
-=======
-        if USE_BASELINE['layernorm']:
-            hidden_states = self.norm(hidden_states)
-        else:
-            hidden_states = fast_rms_layernorm(self.norm, hidden_states)
->>>>>>> 89422faf
 
         # add hidden states from the last decoder layer
         if output_hidden_states:
