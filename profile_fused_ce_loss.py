--- conflicted
+++ resolved
@@ -18,28 +18,7 @@
 
 from pdb import set_trace as Tra
 
-<<<<<<< HEAD
-=======
-
-CLASS_SET = {
-    'auto': {
-        'config': LlamaConfig,
-        'model': LlamaForCausalLM,
-        'tokenizer': AutoTokenizer,
-    },
-    'optimized': {
-        'config': LlamaConfig,
-        'model': OptimizedLlamaForCausalLM,
-        'tokenizer': AutoTokenizer,
-    },
-    'unsloth': {
-        'config': LlamaConfig,
-        'model': FastLanguageModel,
-        'tokenizer': AutoTokenizer,
-    },
-}
-
->>>>>>> 89422faf
+
 DTYPE_SET = {
     "fp32" : torch.float32,
     "fp16" : torch.float16,
@@ -92,24 +71,6 @@
             {model.model.num_checkpoints}
             ''')
 
-<<<<<<< HEAD
-=======
-    ## model
-    if class_type != 'unsloth':
-        args = {
-            'pretrained_model_name_or_path': model_path,
-            'config': config,
-            'torch_dtype': torch_dtype,
-        }
-        model = model_class.from_pretrained(**args)
-        if use_deepspeed_activation_checkpointing:
-            model.model.set_deepspeed_cpu_gradient_checkpoint(num_checkpoints)
-            print(f'''
-            {model.model.use_deepspeed_cpu_gradient_checkpoint}
-            {model.model._gradient_checkpointing_func}
-            {model.model.num_checkpoints}
-            ''')
->>>>>>> 89422faf
     else:
         args = {
             'model_name': model_path,
@@ -119,12 +80,8 @@
             'device_map': None,
             'low_cpu_mem_usage': False,
         }
-<<<<<<< HEAD
         from unsloth import FastLanguageModel 
         model = FastLanguageModel.from_pretrained(**args)
-=======
-        model = model_class.from_pretrained(**args)
->>>>>>> 89422faf
 
     ## tokenizer
     tokenizer = AutoTokenizer.from_pretrained(model_path)
